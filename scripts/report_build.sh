--- conflicted
+++ resolved
@@ -8,12 +8,8 @@
   --out-dir report_pkg/slim \
   --out-name parquet_wasm \
   --target web \
-<<<<<<< HEAD
-  --no-default-features
-=======
   --no-default-features \
   --features={reader,writer}
->>>>>>> 2f06d31a
 echo "Building arrow-rs sync"
 wasm-pack build \
   --release \
@@ -21,10 +17,7 @@
   --out-dir report_pkg/sync \
   --out-name parquet_wasm \
   --target web \
-<<<<<<< HEAD
-=======
   --no-default-features \
->>>>>>> 2f06d31a
   --features={reader,writer,all_compressions} &
 
 echo "Building arrow-rs async_full"
@@ -34,10 +27,6 @@
   --out-dir report_pkg/async_full \
   --out-name parquet_wasm \
   --target web \
-<<<<<<< HEAD
-  --features={reader,writer,all_compressions,async} &
-=======
   --features=full &
->>>>>>> 2f06d31a
 
 wait;