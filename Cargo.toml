--- conflicted
+++ resolved
@@ -74,17 +74,10 @@
 ] }
 parquet2 = { version = "0.17", default_features = false, optional = true }
 
-<<<<<<< HEAD
-arrow = { version = "44.0.0", default-features = false, optional = true, features = [
-  "ipc",
-]}
-parquet = { version = "44.0.0", default-features = false, optional = true, features = [
-=======
 arrow = { version = "45.0", default-features = false, optional = true, features = [
   "ipc",
 ] }
 parquet = { version = "45.0", default-features = false, optional = true, features = [
->>>>>>> 6997cd4b
   "arrow",
   "base64",
   "async"
@@ -120,13 +113,6 @@
   "ReadableStream",
   "ReadableStreamDefaultController"
 ]
-
-[dependencies.zstd]
-features = [
-  "wasm",
-  "thin"
-]
-default-features = false
 
 [dev-dependencies]
 wasm-bindgen-test = "0.3.31"
