use crate::arrow2::error::ParquetWasmError;
use crate::arrow2::error::Result;
<<<<<<< HEAD
use crate::common::fetch::{create_reader, get_content_length};
=======
use crate::common::fetch::{get_content_length, make_range_request};
use arrow2::array::Array;
use arrow2::chunk::Chunk;
>>>>>>> 1fcd64a4
use arrow2::datatypes::Schema;
use arrow2::io::ipc::write::{StreamWriter as IPCStreamWriter, WriteOptions as IPCWriteOptions};
use arrow2::io::parquet::read::FileMetaData;
use arrow2::io::parquet::read::RowGroupMetaData;
use arrow2::io::parquet::read::{read_columns_many_async, RowGroupDeserializer};
use futures::future::BoxFuture;
use parquet2::read::read_metadata_async as _read_metadata_async;

pub async fn read_metadata_async(
    url: String,
    content_length: Option<usize>,
) -> Result<FileMetaData> {
    let content_length = match content_length {
        Some(content_length) => content_length,
        None => get_content_length(url.clone()).await?,
    };

    let mut reader = create_reader(url, content_length, None);
    let metadata = _read_metadata_async(&mut reader).await?;
    Ok(metadata)
}

/// Check if all elements in an array are equal
/// https://sts10.github.io/2019/06/06/is-all-equal-function.html
fn all_elements_equal(arr: &[&Option<String>]) -> bool {
    if arr.is_empty() {
        return true;
    }
    let first = arr[0];
    arr.iter().all(|&item| item == first)
}

pub async fn _read_row_group(
    url: String,
    content_length: Option<usize>,
    row_group_meta: &RowGroupMetaData,
    arrow_schema: &Schema,
<<<<<<< HEAD
) -> Result<RowGroupDeserializer> {
    let content_length = match content_length {
        Some(_content_length) => _content_length,
        None => get_content_length(url.clone()).await?,
    };
=======
    chunk_fn: impl Fn(Chunk<Box<dyn Array>>) -> Chunk<Box<dyn Array>>,
) -> Result<Vec<u8>> {
>>>>>>> 1fcd64a4
    // Extract the file paths from each underlying column
    let file_paths: Vec<&Option<String>> = row_group_meta
        .columns()
        .iter()
        .map(|column_chunk| column_chunk.file_path())
        .collect();

    if !all_elements_equal(&file_paths) {
        return Err(ParquetWasmError::InternalError(
            "Row groups with unequal paths are not supported".to_string(),
        ));
    }

    // If a file path exists, append it to url
    let file_path = file_paths[0];
    let url = if let Some(file_path) = file_path {
        let mut trimmed = url.trim_end_matches('/').to_string();
        trimmed.push('/');
        trimmed.push_str(file_path);
        trimmed
    } else {
        url
    };

    // Note: for simplicity requesting the content length with a HEAD request always.

    let reader_factory = || {
        Box::pin(futures::future::ready(Ok(create_reader(
            url.clone(),
            content_length,
            None,
        ))))
            as BoxFuture<
                'static,
                std::result::Result<range_reader::RangedAsyncReader, std::io::Error>,
            >
    };

    // no chunk size in deserializing
    let chunk_size = None;
    let fields = arrow_schema.fields.clone();

    // this is IO-bounded (and issues a join, thus the reader_factory)
    let column_chunks = read_columns_many_async(
        reader_factory,
        row_group_meta,
        fields,
        chunk_size,
        None,
        None,
    )
    .await?;

    let deserializer = RowGroupDeserializer::new(column_chunks, row_group_meta.num_rows(), None);
    Ok(deserializer)
}

pub async fn read_row_group(
    url: String,
    content_length: Option<usize>,
    row_group_meta: &RowGroupMetaData,
    arrow_schema: &Schema,
) -> Result<Vec<u8>> {
    // Create IPC writer
    let mut output_file = Vec::new();
    let options = IPCWriteOptions { compression: None };
    let mut writer = IPCStreamWriter::new(&mut output_file, options);
    writer.start(arrow_schema, None)?;
    let deserializer = _read_row_group(url, content_length, row_group_meta, arrow_schema).await?;
    for maybe_chunk in deserializer {
        let chunk = chunk_fn(maybe_chunk?);
        writer.write(&chunk, None)?;
    }

    writer.finish()?;
    Ok(output_file)
}<|MERGE_RESOLUTION|>--- conflicted
+++ resolved
@@ -1,12 +1,8 @@
 use crate::arrow2::error::ParquetWasmError;
 use crate::arrow2::error::Result;
-<<<<<<< HEAD
 use crate::common::fetch::{create_reader, get_content_length};
-=======
-use crate::common::fetch::{get_content_length, make_range_request};
 use arrow2::array::Array;
 use arrow2::chunk::Chunk;
->>>>>>> 1fcd64a4
 use arrow2::datatypes::Schema;
 use arrow2::io::ipc::write::{StreamWriter as IPCStreamWriter, WriteOptions as IPCWriteOptions};
 use arrow2::io::parquet::read::FileMetaData;
@@ -44,16 +40,11 @@
     content_length: Option<usize>,
     row_group_meta: &RowGroupMetaData,
     arrow_schema: &Schema,
-<<<<<<< HEAD
 ) -> Result<RowGroupDeserializer> {
     let content_length = match content_length {
         Some(_content_length) => _content_length,
         None => get_content_length(url.clone()).await?,
     };
-=======
-    chunk_fn: impl Fn(Chunk<Box<dyn Array>>) -> Chunk<Box<dyn Array>>,
-) -> Result<Vec<u8>> {
->>>>>>> 1fcd64a4
     // Extract the file paths from each underlying column
     let file_paths: Vec<&Option<String>> = row_group_meta
         .columns()
@@ -116,6 +107,7 @@
     content_length: Option<usize>,
     row_group_meta: &RowGroupMetaData,
     arrow_schema: &Schema,
+    chunk_fn: impl Fn(Chunk<Box<dyn Array>>) -> Chunk<Box<dyn Array>>,
 ) -> Result<Vec<u8>> {
     // Create IPC writer
     let mut output_file = Vec::new();
