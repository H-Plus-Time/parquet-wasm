use crate::common::writer_properties::{Compression, Encoding, WriterVersion};
use parquet::basic::{BrotliLevel, GzipLevel, ZstdLevel};
use wasm_bindgen::prelude::*;

impl From<Encoding> for parquet::basic::Encoding {
    fn from(x: Encoding) -> parquet::basic::Encoding {
        match x {
            Encoding::PLAIN => parquet::basic::Encoding::PLAIN,
            Encoding::PLAIN_DICTIONARY => parquet::basic::Encoding::PLAIN_DICTIONARY,
            Encoding::RLE => parquet::basic::Encoding::RLE,
            Encoding::BIT_PACKED => parquet::basic::Encoding::BIT_PACKED,
            Encoding::DELTA_BINARY_PACKED => parquet::basic::Encoding::DELTA_BINARY_PACKED,
            Encoding::DELTA_LENGTH_BYTE_ARRAY => parquet::basic::Encoding::DELTA_LENGTH_BYTE_ARRAY,
            Encoding::DELTA_BYTE_ARRAY => parquet::basic::Encoding::DELTA_BYTE_ARRAY,
            Encoding::RLE_DICTIONARY => parquet::basic::Encoding::RLE_DICTIONARY,
            Encoding::BYTE_STREAM_SPLIT => parquet::basic::Encoding::BYTE_STREAM_SPLIT,
        }
    }
}

impl From<Compression> for parquet::basic::Compression {
    fn from(x: Compression) -> parquet::basic::Compression {
        match x {
            Compression::UNCOMPRESSED => parquet::basic::Compression::UNCOMPRESSED,
            Compression::SNAPPY => parquet::basic::Compression::SNAPPY,
<<<<<<< HEAD
            Compression::GZIP => parquet::basic::Compression::GZIP(Default::default()),
            Compression::BROTLI => parquet::basic::Compression::BROTLI(Default::default()),
            Compression::LZ4 => parquet::basic::Compression::LZ4,
            Compression::ZSTD => parquet::basic::Compression::ZSTD(Default::default()),
=======
            Compression::GZIP => parquet::basic::Compression::GZIP(GzipLevel::default()),
            Compression::BROTLI => parquet::basic::Compression::BROTLI(BrotliLevel::default()),
            Compression::LZ4 => parquet::basic::Compression::LZ4,
            Compression::ZSTD => parquet::basic::Compression::ZSTD(ZstdLevel::default()),
>>>>>>> 6997cd4b
            // TODO: fix this. Though LZ4 isn't supported in arrow1 for wasm anyways
            Compression::LZ4_RAW => parquet::basic::Compression::LZ4,
        }
    }
}

impl From<WriterVersion> for parquet::file::properties::WriterVersion {
    fn from(x: WriterVersion) -> parquet::file::properties::WriterVersion {
        match x {
            WriterVersion::V1 => parquet::file::properties::WriterVersion::PARQUET_1_0,
            WriterVersion::V2 => parquet::file::properties::WriterVersion::PARQUET_2_0,
        }
    }
}

/// Controls the level of statistics to be computed by the writer
#[derive(Debug, Clone, Copy, Eq, PartialEq)]
#[wasm_bindgen]
pub enum EnabledStatistics {
    /// Compute no statistics
    None,
    /// Compute chunk-level statistics but not page-level
    Chunk,
    /// Compute page-level and chunk-level statistics
    Page,
}

impl From<EnabledStatistics> for parquet::file::properties::EnabledStatistics {
    fn from(statistics: EnabledStatistics) -> Self {
        match statistics {
            EnabledStatistics::None => parquet::file::properties::EnabledStatistics::None,
            EnabledStatistics::Chunk => parquet::file::properties::EnabledStatistics::Chunk,
            EnabledStatistics::Page => parquet::file::properties::EnabledStatistics::Page,
        }
    }
}

/// Immutable struct to hold writing configuration for `writeParquet`.
///
/// Use {@linkcode WriterPropertiesBuilder} to create a configuration, then call {@linkcode
/// WriterPropertiesBuilder.build} to create an instance of `WriterProperties`.
#[wasm_bindgen]
pub struct WriterProperties(parquet::file::properties::WriterProperties);

impl From<WriterProperties> for parquet::file::properties::WriterProperties {
    fn from(props: WriterProperties) -> Self {
        props.0
    }
}

/// Builder to create a writing configuration for `writeParquet`
///
/// Call {@linkcode build} on the finished builder to create an immputable {@linkcode WriterProperties} to pass to `writeParquet`
#[wasm_bindgen]
pub struct WriterPropertiesBuilder(parquet::file::properties::WriterPropertiesBuilder);

#[wasm_bindgen]
impl WriterPropertiesBuilder {
    /// Returns default state of the builder.
    #[wasm_bindgen(constructor)]
    pub fn new() -> WriterPropertiesBuilder {
        WriterPropertiesBuilder(parquet::file::properties::WriterProperties::builder())
    }

    /// Finalizes the configuration and returns immutable writer properties struct.
    #[wasm_bindgen]
    pub fn build(self) -> WriterProperties {
        WriterProperties(self.0.build())
    }

    // ----------------------------------------------------------------------
    // Writer properties related to a file

    /// Sets writer version.
    #[wasm_bindgen(js_name = setWriterVersion)]
    pub fn set_writer_version(self, value: WriterVersion) -> Self {
        Self(self.0.set_writer_version(value.into()))
    }

    /// Sets data page size limit.
    #[wasm_bindgen(js_name = setDataPageSizeLimit)]
    pub fn set_data_page_size_limit(self, value: usize) -> Self {
        Self(self.0.set_data_page_size_limit(value))
    }

    /// Sets dictionary page size limit.
    #[wasm_bindgen(js_name = setDictionaryPageSizeLimit)]
    pub fn set_dictionary_page_size_limit(self, value: usize) -> Self {
        Self(self.0.set_dictionary_page_size_limit(value))
    }

    /// Sets write batch size.
    #[wasm_bindgen(js_name = setWriteBatchSize)]
    pub fn set_write_batch_size(self, value: usize) -> Self {
        Self(self.0.set_write_batch_size(value))
    }

    /// Sets maximum number of rows in a row group.
    #[wasm_bindgen(js_name = setMaxRowGroupSize)]
    pub fn set_max_row_group_size(self, value: usize) -> Self {
        Self(self.0.set_max_row_group_size(value))
    }

    /// Sets "created by" property.
    #[wasm_bindgen(js_name = setCreatedBy)]
    pub fn set_created_by(self, value: String) -> Self {
        Self(self.0.set_created_by(value))
    }

    // /// Sets "key_value_metadata" property.
    // #[wasm_bindgen(js_name = setKeyValueMetadata)]
    // pub fn set_key_value_metadata(
    //     self,
    //     value: Option<Vec<parquet::file::metadata::KeyValue>>,
    // ) -> Self {
    //     Self {
    //         0: self.0.set_key_value_metadata(value),
    //     }
    // }

    // ----------------------------------------------------------------------
    // Setters for any column (global)

    /// Sets encoding for any column.
    ///
    /// If dictionary is not enabled, this is treated as a primary encoding for all
    /// columns. In case when dictionary is enabled for any column, this value is
    /// considered to be a fallback encoding for that column.
    ///
    /// Panics if user tries to set dictionary encoding here, regardless of dictionary
    /// encoding flag being set.
    #[wasm_bindgen(js_name = setEncoding)]
    pub fn set_encoding(self, value: Encoding) -> Self {
        Self(self.0.set_encoding(value.into()))
    }

    /// Sets compression codec for any column.
    #[wasm_bindgen(js_name = setCompression)]
    pub fn set_compression(self, value: Compression) -> Self {
        Self(self.0.set_compression(value.into()))
    }

    /// Sets flag to enable/disable dictionary encoding for any column.
    ///
    /// Use this method to set dictionary encoding, instead of explicitly specifying
    /// encoding in `set_encoding` method.
    #[wasm_bindgen(js_name = setDictionaryEnabled)]
    pub fn set_dictionary_enabled(self, value: bool) -> Self {
        Self(self.0.set_dictionary_enabled(value))
    }

    /// Sets flag to enable/disable statistics for any column.
    #[wasm_bindgen(js_name = setStatisticsEnabled)]
    pub fn set_statistics_enabled(self, value: EnabledStatistics) -> Self {
        Self(self.0.set_statistics_enabled(value.into()))
    }

    /// Sets max statistics size for any column.
    /// Applicable only if statistics are enabled.
    #[wasm_bindgen(js_name = setMaxStatisticsSize)]
    pub fn set_max_statistics_size(self, value: usize) -> Self {
        Self(self.0.set_max_statistics_size(value))
    }

    // ----------------------------------------------------------------------
    // Setters for a specific column

    /// Sets encoding for a column.
    /// Takes precedence over globally defined settings.
    ///
    /// If dictionary is not enabled, this is treated as a primary encoding for this
    /// column. In case when dictionary is enabled for this column, either through
    /// global defaults or explicitly, this value is considered to be a fallback
    /// encoding for this column.
    ///
    /// Panics if user tries to set dictionary encoding here, regardless of dictionary
    /// encoding flag being set.
    #[wasm_bindgen(js_name = setColumnEncoding)]
    pub fn set_column_encoding(self, col: String, value: Encoding) -> Self {
        let column_path = parquet::schema::types::ColumnPath::from(col);
        Self(self.0.set_column_encoding(column_path, value.into()))
    }

    /// Sets compression codec for a column.
    /// Takes precedence over globally defined settings.
    #[wasm_bindgen(js_name = setColumnCompression)]
    pub fn set_column_compression(self, col: String, value: Compression) -> Self {
        let column_path = parquet::schema::types::ColumnPath::from(col);
        Self(self.0.set_column_compression(column_path, value.into()))
    }

    /// Sets flag to enable/disable dictionary encoding for a column.
    /// Takes precedence over globally defined settings.
    #[wasm_bindgen(js_name = setColumnDictionaryEnabled)]
    pub fn set_column_dictionary_enabled(self, col: String, value: bool) -> Self {
        let column_path = parquet::schema::types::ColumnPath::from(col);
        Self(self.0.set_column_dictionary_enabled(column_path, value))
    }

    /// Sets flag to enable/disable statistics for a column.
    /// Takes precedence over globally defined settings.
    #[wasm_bindgen(js_name = setColumnStatisticsEnabled)]
    pub fn set_column_statistics_enabled(self, col: String, value: EnabledStatistics) -> Self {
        let column_path = parquet::schema::types::ColumnPath::from(col);
        Self(
            self.0
                .set_column_statistics_enabled(column_path, value.into()),
        )
    }

    /// Sets max size for statistics for a column.
    /// Takes precedence over globally defined settings.
    #[wasm_bindgen(js_name = setColumnMaxStatisticsSize)]
    pub fn set_column_max_statistics_size(self, col: String, value: usize) -> Self {
        let column_path = parquet::schema::types::ColumnPath::from(col);
        Self(self.0.set_column_max_statistics_size(column_path, value))
    }
}

impl Default for WriterPropertiesBuilder {
    fn default() -> Self {
        WriterPropertiesBuilder::new()
    }
}<|MERGE_RESOLUTION|>--- conflicted
+++ resolved
@@ -1,5 +1,4 @@
 use crate::common::writer_properties::{Compression, Encoding, WriterVersion};
-use parquet::basic::{BrotliLevel, GzipLevel, ZstdLevel};
 use wasm_bindgen::prelude::*;
 
 impl From<Encoding> for parquet::basic::Encoding {
@@ -23,17 +22,10 @@
         match x {
             Compression::UNCOMPRESSED => parquet::basic::Compression::UNCOMPRESSED,
             Compression::SNAPPY => parquet::basic::Compression::SNAPPY,
-<<<<<<< HEAD
             Compression::GZIP => parquet::basic::Compression::GZIP(Default::default()),
             Compression::BROTLI => parquet::basic::Compression::BROTLI(Default::default()),
             Compression::LZ4 => parquet::basic::Compression::LZ4,
             Compression::ZSTD => parquet::basic::Compression::ZSTD(Default::default()),
-=======
-            Compression::GZIP => parquet::basic::Compression::GZIP(GzipLevel::default()),
-            Compression::BROTLI => parquet::basic::Compression::BROTLI(BrotliLevel::default()),
-            Compression::LZ4 => parquet::basic::Compression::LZ4,
-            Compression::ZSTD => parquet::basic::Compression::ZSTD(ZstdLevel::default()),
->>>>>>> 6997cd4b
             // TODO: fix this. Though LZ4 isn't supported in arrow1 for wasm anyways
             Compression::LZ4_RAW => parquet::basic::Compression::LZ4,
         }
