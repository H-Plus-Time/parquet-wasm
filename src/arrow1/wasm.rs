use std::rc::Rc;

use crate::arrow1::error::WasmResult;
<<<<<<< HEAD
use crate::utils::{assert_parquet_file_not_empty, copy_vec_to_uint8_array};
use js_sys::{Object, Uint8Array};
use std::io::Write;
=======
use crate::utils::assert_parquet_file_not_empty;
>>>>>>> 1fcd64a4
use wasm_bindgen::prelude::*;

/// Read a Parquet file into Arrow data using the [`arrow`](https://crates.io/crates/arrow) and
/// [`parquet`](https://crates.io/crates/parquet) Rust crates.
///
/// Example:
///
/// ```js
/// import { tableFromIPC } from "apache-arrow";
/// // Edit the `parquet-wasm` import as necessary
/// import { readParquet } from "parquet-wasm/node";
///
/// const resp = await fetch("https://example.com/file.parquet");
/// const parquetUint8Array = new Uint8Array(await resp.arrayBuffer());
/// const arrowUint8Array = readParquet(parquetUint8Array);
/// const arrowTable = tableFromIPC(arrowUint8Array);
/// ```
///
/// @param parquet_file Uint8Array containing Parquet data
/// @returns Uint8Array containing Arrow data in [IPC Stream format](https://arrow.apache.org/docs/format/Columnar.html#ipc-streaming-format). To parse this into an Arrow table, pass to `tableFromIPC` in the Arrow JS bindings.
#[wasm_bindgen(js_name = readParquet)]
#[cfg(feature = "reader")]
pub fn read_parquet(parquet_file: Vec<u8>) -> WasmResult<Vec<u8>> {
    assert_parquet_file_not_empty(parquet_file.as_slice())?;
    Ok(crate::arrow1::reader::read_parquet(parquet_file)?)
}

/// Write Arrow data to a Parquet file using the [`arrow`](https://crates.io/crates/arrow) and
/// [`parquet`](https://crates.io/crates/parquet) Rust crates.
///
/// For example, to create a Parquet file with Snappy compression:
///
/// ```js
/// import { tableToIPC } from "apache-arrow";
/// // Edit the `parquet-wasm` import as necessary
/// import { WriterPropertiesBuilder, Compression, writeParquet } from "parquet-wasm/node";
///
/// // Given an existing arrow table under `table`
/// const arrowUint8Array = tableToIPC(table, "file");
/// const writerProperties = new WriterPropertiesBuilder()
///   .setCompression(Compression.SNAPPY)
///   .build();
/// const parquetUint8Array = writeParquet(arrowUint8Array, writerProperties);
/// ```
///
/// If `writerProperties` is not provided or is `null`, the default writer properties will be used.
/// This is equivalent to `new WriterPropertiesBuilder().build()`.
///
/// @param arrow_file Uint8Array containing Arrow data in [IPC Stream format](https://arrow.apache.org/docs/format/Columnar.html#ipc-streaming-format). If you have an Arrow table in JS, call `tableToIPC(table)` in the JS bindings and pass the result here.
/// @param writer_properties Configuration for writing to Parquet. Use the {@linkcode WriterPropertiesBuilder} to build a writing configuration, then call `.build()` to create an immutable writer properties to pass in here.
/// @returns Uint8Array containing written Parquet data.
#[wasm_bindgen(js_name = writeParquet)]
#[cfg(feature = "writer")]
pub fn write_parquet(
    arrow_file: &[u8],
    writer_properties: Option<crate::arrow1::writer_properties::WriterProperties>,
) -> WasmResult<Vec<u8>> {
    let writer_props = writer_properties.unwrap_or_else(|| {
        crate::arrow1::writer_properties::WriterPropertiesBuilder::default().build()
    });

<<<<<<< HEAD
    let buffer = crate::arrow1::writer::write_parquet(arrow_file, writer_props)?;
    copy_vec_to_uint8_array(buffer)
}

#[wasm_bindgen(js_name = readParquetAsync)]
#[cfg(all(feature = "reader", feature = "async"))]
pub async fn read_parquet_async(url: String) -> WasmResult<Uint8Array> {
    let buffer = crate::arrow1::reader_async::read_parquet(url).await?;
    copy_vec_to_uint8_array(buffer)
}
#[wasm_bindgen(js_name = "ParquetReader")]
#[cfg(all(feature = "reader", feature = "async"))]
#[derive(Clone)]
pub struct JsParquetReader {
    url: String,
    content_length: Option<u32>,
    _stream: Option<Rc<futures::lock::Mutex<crate::arrow1::reader_async::BoxedVecStream>>>,
}

#[wasm_bindgen(js_class = "ParquetReader")]
#[cfg(all(feature = "reader", feature = "async"))]
impl JsParquetReader {
    #[wasm_bindgen(constructor)]
    pub fn new(url: String, content_length: u32) -> Self {
        Self {
            url,
            content_length: Some(content_length),
            _stream: None,
        }
    }

    pub async fn pull(
        &mut self,
        controller: web_sys::ReadableStreamDefaultController,
    ) -> WasmResult<bool> {
        use crate::common::stream::ReadableStreamSink;
        use futures::StreamExt;
        // store a mutable stream ref on this struct.
        // in theory, we could just dispense with polling at all and offload
        // the scheduling problem on the consuming context.
        // However, it is generally a good idea to enqueue as many items as the sink
        // is willing to accept.
        // Both approaches involve crossing the JS-WASM boundary, how many though?
        // Start push with backpressure: 1 per chunk (enqueue) + 1-2 per timer.
        // At least 1 timer per highwater mark.
        // Pull (with restraint): 1 per enqueue (which can be equal to the highwater mark) +
        // 1 per pull.
        let mut unwrapped_stream = self._stream.as_deref().unwrap().lock().await;
        let desired_count = controller.desired_size().unwrap() as u32;
        let mut wrapped_controller = ReadableStreamSink::from(controller);
        for _ in 0..desired_count {
            let chunk = unwrapped_stream.next().await;
            if let Some(Ok(chunk)) = chunk {
                let _ = wrapped_controller.write(&chunk);
            } else {
                wrapped_controller.close();
            }
        }
        Ok(true)
    }
    pub async fn start(
        &mut self,
        _controller: web_sys::ReadableStreamDefaultController,
    ) -> WasmResult<bool> {
        use crate::arrow1::reader_async::read_parquet_stream;
        let content_length = usize::try_from(self.content_length.unwrap()).unwrap();
        let intermediate_stream = read_parquet_stream(self.url.clone(), content_length).await?;
        self._stream = Some(Rc::new(futures::lock::Mutex::new(intermediate_stream)));
        Ok(true)
    }
    pub async fn cancel(&mut self, _controller: web_sys::ReadableStreamDefaultController) {}

    pub fn stream(&self) -> web_sys::ReadableStream {
        let wrapper: Object = Into::<JsValue>::into(self.clone()).into();

        web_sys::ReadableStream::new_with_underlying_source(&wrapper).unwrap()
    }
=======
    Ok(crate::arrow1::writer::write_parquet(
        arrow_file,
        writer_props,
    )?)
>>>>>>> 1fcd64a4
}<|MERGE_RESOLUTION|>--- conflicted
+++ resolved
@@ -1,13 +1,9 @@
 use std::rc::Rc;
 
 use crate::arrow1::error::WasmResult;
-<<<<<<< HEAD
 use crate::utils::{assert_parquet_file_not_empty, copy_vec_to_uint8_array};
 use js_sys::{Object, Uint8Array};
 use std::io::Write;
-=======
-use crate::utils::assert_parquet_file_not_empty;
->>>>>>> 1fcd64a4
 use wasm_bindgen::prelude::*;
 
 /// Read a Parquet file into Arrow data using the [`arrow`](https://crates.io/crates/arrow) and
@@ -69,16 +65,17 @@
         crate::arrow1::writer_properties::WriterPropertiesBuilder::default().build()
     });
 
-<<<<<<< HEAD
-    let buffer = crate::arrow1::writer::write_parquet(arrow_file, writer_props)?;
-    copy_vec_to_uint8_array(buffer)
+    Ok(crate::arrow1::writer::write_parquet(
+        arrow_file,
+        writer_props,
+    )?)
 }
 
 #[wasm_bindgen(js_name = readParquetAsync)]
 #[cfg(all(feature = "reader", feature = "async"))]
 pub async fn read_parquet_async(url: String) -> WasmResult<Uint8Array> {
     let buffer = crate::arrow1::reader_async::read_parquet(url).await?;
-    copy_vec_to_uint8_array(buffer)
+    copy_vec_to_uint8_array(&buffer)
 }
 #[wasm_bindgen(js_name = "ParquetReader")]
 #[cfg(all(feature = "reader", feature = "async"))]
@@ -147,10 +144,4 @@
 
         web_sys::ReadableStream::new_with_underlying_source(&wrapper).unwrap()
     }
-=======
-    Ok(crate::arrow1::writer::write_parquet(
-        arrow_file,
-        writer_props,
-    )?)
->>>>>>> 1fcd64a4
 }